--- conflicted
+++ resolved
@@ -538,15 +538,11 @@
 
 	ginkgo.BeforeEach(func() {
 		ginkgo.By(fmt.Sprintf("preparing for test %q", ginkgo.CurrentGinkgoTestDescription().FullTestText))
-<<<<<<< HEAD
 		c, err := NewCluster(f.ClientSet, f.DynamicClient)
-=======
-		c, err := NewCluster(f.ClientSet)
 
 		// Remember list of volumes before test, using out-of-band host commands (i.e. not CSI API).
 		prevVol = GetHostVolumes(deployment)
 
->>>>>>> 048380dc
 		framework.ExpectNoError(err, "get cluster information")
 		running, err := FindDeployment(c)
 		framework.ExpectNoError(err, "check for PMEM-CSI components")
